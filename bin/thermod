#!/usr/bin/python3
# -*- coding: utf-8 -*-
"""Thermod daemon.

Copyright (C) 2018 Simone Rossetto <simros85@gmail.com>

This file is part of Thermod.

Thermod is free software: you can redistribute it and/or modify
it under the terms of the GNU General Public License as published by
the Free Software Foundation, either version 3 of the License, or
(at your option) any later version.

Thermod is distributed in the hope that it will be useful,
but WITHOUT ANY WARRANTY; without even the implied warranty of
MERCHANTABILITY or FITNESS FOR A PARTICULAR PURPOSE.  See the
GNU General Public License for more details.

You should have received a copy of the GNU General Public License
along with Thermod.  If not, see <http://www.gnu.org/licenses/>.
"""

import os
import sys
import logging
import argparse
import signal
import asyncio
import time

from logging.handlers import SysLogHandler, SMTPHandler
from jsonschema import ValidationError
from async_timeout import timeout

from thermod import common, config
from thermod.common import ScriptError, LogStyleAdapter, ThermodStatus
from thermod.thermometer import ScriptThermometer, ThermometerError, \
    PiAnalogZeroThermometer, SimilarityCheckerThermometerDecorator, \
    AveragingTaskThermometerDecorator, Wire1Thermometer, BaseThermometer, \
    ScaleAdapterThermometerDecorator
from thermod.heating import ScriptHeating, PiPinsRelayHeating, HeatingError
from thermod.cooling import ScriptCooling, PiPinsRelayCooling, FakeCooling
from thermod.timetable import TimeTable, JsonValueError
from thermod.socket import ControlSocket
from thermod.version import __version__ as PROGRAM_VERSION

__date__ = '2015-09-08'
<<<<<<< HEAD
__updated__ = '2018-06-22'
=======
__updated__ = '2018-11-22'
>>>>>>> a7f2a299

# TODO documentare return code
# TODO documentare variabili globali nel socket
# TODO rivedere documentazione e provare a generarla con con doxygen (doxypy oppure doxypypy)
# TODO capire come fare ad eseguire i test alla creazione del pacchetto deb
# TODO aggiungere ai sorgenti i file della scatolina
# TODO rivedere test del socket che con il nuovo python e/o aiohttp non funzionano

# TODO usare asyncio.create_subprocess_exec() in ScriptThermometer e ScriptHeating
# per eseguire in modo asincrono le chiamate agli script esterni

# TODO [Roadmap 1.2.2] scrivere test per PiAnalogZeroThermometer e per i Decorator
# TODO [Roadmap 1.2.2] fare client testuale (con manpage)
# TODO [Roadmap 1.2.2] aggiungere dpkg-divert per /etc/services nel pacchetto debian
# come mostrato qui https://unix.stackexchange.com/questions/197379/is-there-a-system-wide-extension-to-etc-services-that-does-not-get-replaced-o

# TODO [Roadmap 1.3.0] scrivere Scheduler
# TODO [Roadmap 1.3.0] scrivere NetThermometer
# TODO [Roadmap 1.3.0] impostare un timeout quando tramite pulsante si mette su "ON"
# TODO [Roadmap 1.3.0] modificare client web per permettere lo switch verso lo
# stato "ON" impostando però un timeout

<<<<<<< HEAD
# TODO [Roadmap 2.0.0] rivedere import dei moduli per velocizzare il caricamento (ONGOING)
# TODO [Roadmap 2.0.0] chiamare le temperature t0, t1 e t2
# TODO [Roadmap 2.0.0] modificare client web per permettere di impostare tre livelli di
=======
# TODO [Roadmap 2.0.0] rimuovere error_code dalla tupla Settings in config.py (IMPORTANTE)
# TODO [Roadmap 2.0.0] trovare un modo per non mostrare il selettore Heating/Cooling su web quando non c'è un cooling in thermod.conf
# TODO [Roadmap 2.0.0] rivedere import dei moduli per velocizzare il caricamento (ONGOING faststart branch)
# TODO [Roadmap 2.0.0] muovere le variabili DEGREE* fuori da BaseThermometer perché usate anche da altre parti
# TODO [Roadmap 2.0.0] rinominare status->mode, heating_status->status
# TODO [Roadmap 2.0.0] rimuovere to_celsius() e to_fahrenheit() dai termometri (adesso c'è un decorator)
# TODO [Roadmap 2.0.0] usare aiofiles per Wire1Thermometer (la lettura sequenziale dei file è lenta)
# TODO [Roadmap 2.0.0] mettere calibrazione del termometro in un decorator
# TODO [Roadmap 2.0.0] cambiare funzionamento del grace_time

# TODO [Roadmap 2.1.0] chiamare le temperature t0, t1 e t2
# TODO [Roadmap 2.1.0] modificare client web per permettere di impostare tre livelli di
>>>>>>> a7f2a299
# temperatura per ogni singolo quarto d'ora

script_path = os.path.dirname(os.path.realpath(__file__))
main_return_code = common.RET_CODE_OK


# parsing input arguments
parser = argparse.ArgumentParser(description='Thermod: programmable thermostat daemon for smart-heating automation')
parser.add_argument('-v', '--version', action='version', version='%(prog)s {}'.format(PROGRAM_VERSION))
parser.add_argument('-C', '--config', action='store', default=None, help='read configuration from CONFIG file (full path)')
parser.add_argument('-L', '--log', action='store', default=None, help='write log messages to LOG file (full path)')
parser.add_argument('-D', '--debug', action='store_true', help='enable debug messages')
parser.add_argument('-d', '--daemon', action='store_true', help='write log messages to syslog and honor `enabled` setting in config file (can be used when started from systemd)')
args = parser.parse_args()


# setting up logging system
logger = LogStyleAdapter(logging.getLogger(common.LOGGER_BASE_NAME))
logger.setLevel(logging.INFO)

if args.debug:
    logger.setLevel(logging.DEBUG)

if args.daemon:
    syslog = SysLogHandler(address='/dev/log', facility=SysLogHandler.LOG_DAEMON)
    syslog.setFormatter(logging.Formatter(fmt=common.LOGGER_FMT_MSG_SYSLOG,
                                          style=common.LOGGER_FMT_STYLE))
    logger.addHandler(syslog)

else:
    console = logging.StreamHandler(sys.stdout)
    console.setFormatter(logging.Formatter(fmt=common.LOGGER_FMT_MSG,
                                           datefmt=common.LOGGER_FMT_TIME,
                                           style=common.LOGGER_FMT_STYLE))
    logger.addHandler(console)

if args.log:
    try:
        logfile = logging.FileHandler(args.log, mode='a')
    
    except PermissionError as pe:
        logger.warning('cannot write log to `{}`: {}', args.log, pe)
        logger.info('the daemon will start without logfile')
    
    else:
        logfile.setFormatter(logging.Formatter(fmt=common.LOGGER_FMT_MSG,
                                               datefmt=common.LOGGER_FMT_DATETIME,
                                               style=common.LOGGER_FMT_STYLE))
        logger.addHandler(logfile)
    
        if args.daemon:
            # When a custom log file is configured and the deamon in started
            # in background, only warnings and errors are printed to syslog.
            syslog.setLevel(logging.WARNING)
        
        logger.debug('logging to file {}', args.log)

if args.daemon:
    logger.debug('logging to syslog (daemon facility)')
else:
    logger.debug('logging to console')


# reading configuration files
(cfg, main_return_code) = config.read_config_file(args.config)

if main_return_code != common.RET_CODE_OK:
    logger.info('closing daemon with return code {}', main_return_code)
    exit(main_return_code)


# parsing main settings
(settings, main_return_code) = config.parse_main_settings(cfg)
debug = settings.debug or args.debug

if main_return_code != common.RET_CODE_OK:
    logger.info('closing daemon with return code {}', main_return_code)
    exit(main_return_code)


# if executed in foreground we ignore the 'enabled' setting in config file
enabled = settings.enabled or (not args.daemon)

# if disabled we exit immediately
if not enabled:
    logger.info('daemon disabled in configuration file, exiting...')
    exit(common.RET_CODE_DAEMON_DISABLED)


# if mail server is present in configuration file, a new SMTPHandler is created
if settings.email['server']:
    logger.debug('configuring e-mail alerts to: {}', settings.email['recipients'])
    
    maillog = SMTPHandler(settings.email['server'],
                          settings.email['sender'],
                          settings.email['recipients'],
                          settings.email['subject'],
                          settings.email['credentials'])
    
    maillog.setFormatter(logging.Formatter(fmt=common.LOGGER_FMT_MSG_MAILLOG,
                                           datefmt=common.LOGGER_FMT_DATETIME,
                                           style=common.LOGGER_FMT_STYLE))
    
    maillog.setLevel(logging.WARNING)
    logger.addHandler(maillog)


# setting again the debug level if requested in configuration file
if debug:
    logger.setLevel(logging.DEBUG)


# initializing base objects
try:
    logger.debug('creating base objects')
    
    # the main event loop
    main_loop = asyncio.get_event_loop()
    
    # the main lock
    masterlock = asyncio.Condition(loop=main_loop)
    
    # the timetable
    timetable = TimeTable(settings.tt_file, settings.mode)

except FileNotFoundError as fnfe:
    main_return_code = common.RET_CODE_TT_NOT_FOUND
    logger.critical('cannot find timetable file `{}`', settings.tt_file)

except PermissionError as pe:
    main_return_code = common.RET_CODE_TT_READ_ERR
    logger.critical('cannot read timetable file `{}`', settings.tt_file)

except OSError as oe:
    main_return_code = common.RET_CODE_TT_INIT_ERR
    logger.critical('error during loading of timetable file: {}', oe)

except ValueError as ve:
    main_return_code = common.RET_CODE_TT_INVALID_SYNTAX
    logger.critical('timetable file is not in JSON format or has syntax errors: {}', ve)

except ValidationError as jsve:
    main_return_code = common.RET_CODE_TT_INVALID_CONTENT
    logger.critical('invalid element {} in timetable file: {}', list(jsve.path), jsve.message)

except Exception as e:
    main_return_code = common.RET_CODE_TT_INIT_ERR
    logger.critical('error during timetable initialization: {}', e, exc_info=True)

except KeyboardInterrupt:
    main_return_code = common.RET_CODE_KEYB_INTERRUPT

else:
    main_return_code = common.RET_CODE_OK
    logger.debug('base objects created')

finally:
    if main_return_code != common.RET_CODE_OK:
        logger.info('closing daemon with return code {}', main_return_code)
        exit(main_return_code)


# initializing heating
try:
    logger.debug('creating the heating')
    
    if settings.heating['manager'] == 'scripts':
        heating = ScriptHeating(settings.heating['on'],
                                settings.heating['off'],
                                settings.heating['status'],
                                debug)
        
        # If the status script is not provided, a switchoff is issued to be
        # sure the heating is off.
        logger.debug('heating status script not provided, issuing a switch off')
        if settings.heating['status'] is None:
            heating.switch_off()
    
    elif settings.heating['manager'] == 'PiPinsRelay':
        heating = PiPinsRelayHeating(settings.heating['pins'],
                                     settings.heating['level'])
    
    # An `elif` can be added with additional specific heating classes
    # once they will be created.
    else:
        # The execution should not arrive here because the settings are
        # already checked inside common.parse_main_settings() function.
        raise RuntimeError('invalid heating configuration')

except (ValueError, TypeError) as vte:
    main_return_code = common.RET_CODE_HEAT_INIT_ERR
    logger.critical('cannot initialize heating: {}', vte)

except ScriptError as se:
    main_return_code = common.RET_CODE_SCRIPT_INIT_ERR
    logger.critical('error accessing the script `{}`: {}', se.script, se)

except HeatingError as he:
    main_return_code = common.RET_CODE_HEAT_INIT_ERR
    logger.critical('cannot initialize heating: {} ({})', he,
                    (he.suberror if he.suberror else 'no other information'))

except RuntimeError as re:
    main_return_code = common.RET_CODE_HEAT_INIT_ERR
    logger.critical('error during heating initialization: {}', re)

except Exception as e:
    main_return_code = common.RET_CODE_INIT_ERR
    logger.critical('error during heating initialization: {}', e, exc_info=True)

except KeyboardInterrupt:
    main_return_code = common.RET_CODE_KEYB_INTERRUPT

else:
    main_return_code = common.RET_CODE_OK
    logger.debug('heating created')

finally:
    if main_return_code != common.RET_CODE_OK:
        logger.info('closing daemon with return code {}', main_return_code)
        exit(main_return_code)


# initializing cooling system
try:
    logger.debug('creating cooling system')
    
    if settings.cooling['manager'] is None:
        cooling = FakeCooling()
    
    elif settings.cooling['manager'] == 'heating':
        # the same hardware of the heating, so we copy the reference
        cooling = heating
    
    elif settings.cooling['manager'] == 'scripts':
        cooling = ScriptCooling(settings.cooling['on'],
                                settings.cooling['off'],
                                settings.cooling['status'],
                                debug)
        
        # If the status script is not provided, a switchoff is issued to be
        # sure the cooling system is off.
        logger.debug('cooling system status script not provided, issuing a switch off')
        if settings.cooling['status'] is None:
            cooling.switch_off()
    
    elif settings.cooling['manager'] == 'PiPinsRelay':
        cooling = PiPinsRelayCooling(settings.cooling['pins'],
                                     settings.cooling['level'])
    
    # An `elif` can be added with additional specific heating classes
    # once they will be created.
    else:
        # The execution should not arrive here because the settings are
        # already checked inside common.parse_main_settings() function.
        raise RuntimeError('invalid cooling system configuration')

except (ValueError, TypeError) as vte:
    main_return_code = common.RET_CODE_COOL_INIT_ERR
    logger.critical('cannot initialize cooling system: {}', vte)

except ScriptError as se:
    main_return_code = common.RET_CODE_SCRIPT_INIT_ERR
    logger.critical('error accessing the script `{}`: {}', se.script, se)

except HeatingError as he:
    main_return_code = common.RET_CODE_COOL_INIT_ERR
    logger.critical('cannot initialize cooling system: {} ({})', he,
                    (he.suberror if he.suberror else 'no other information'))

except RuntimeError as re:
    main_return_code = common.RET_CODE_COOL_INIT_ERR
    logger.critical('error during cooling system initialization: {}', re)

except Exception as e:
    main_return_code = common.RET_CODE_INIT_ERR
    logger.critical('error during cooling system initialization: {}', e, exc_info=True)

except KeyboardInterrupt:
    main_return_code = common.RET_CODE_KEYB_INTERRUPT

else:
    main_return_code = common.RET_CODE_OK
    logger.debug('cooling system created')

finally:
    if main_return_code != common.RET_CODE_OK:
        logger.info('closing daemon with return code {}', main_return_code)
        exit(main_return_code)


# initializing the thermometer
try:
    logger.debug('creating thermometer')
    
    # the thermometer
    if settings.thermometer['thermometer'][0] == '/':  # a full path starts with /
        thermometer = ScriptThermometer(settings.thermometer['thermometer'],
                                        debug,
                                        settings.thermometer['scale'],
                                        settings.thermometer['t_ref'],
                                        settings.thermometer['t_raw'])
        
    elif settings.thermometer['thermometer'] == 'PiAnalogZero':
        thermometer = PiAnalogZeroThermometer(settings.thermometer['az']['channels'],
                                              settings.thermometer['scale'],
                                              settings.thermometer['t_ref'],
                                              settings.thermometer['t_raw'],
                                              settings.thermometer['az']['stddev'])
        
    elif settings.thermometer['thermometer'] == '1Wire':
        thermometer = Wire1Thermometer(settings.thermometer['w1']['devices'],
                                       settings.thermometer['scale'],
                                       settings.thermometer['t_ref'],
                                       settings.thermometer['t_raw'],
                                       settings.thermometer['w1']['stddev'])
    
    # An `elif` can be added with additional specific thermometer classes
    # once they will be created.
    else:
        # The execution should not arrive here because the settings are
        # already checked inside common.parse_main_settings() function.
        raise RuntimeError('invalid thermometer configuration')
    
    # the decorators
    if settings.scale != settings.thermometer['scale']:
        # enable degree scale adapter decorator
        thermometer = ScaleAdapterThermometerDecorator(thermometer, settings.scale)
    
    if settings.thermometer['similcheck']:
        # enable similarity checker decorator
        thermometer = SimilarityCheckerThermometerDecorator(
                            thermometer,
                            settings.thermometer['simillen'],
                            settings.thermometer['simildelta'])
    
    if settings.thermometer['avgtask']:
        # enable averaging task decorator
        thermometer = AveragingTaskThermometerDecorator(
                            thermometer,
                            settings.thermometer['avgint'],
                            settings.thermometer['avgtime'],
                            settings.thermometer['avgskip'],
                            main_loop)

except (ValueError, TypeError) as vte:
    main_return_code = common.RET_CODE_THERMO_INIT_ERR
    logger.critical('cannot initialize thermometer: {}', vte)

except ScriptError as se:
    main_return_code = common.RET_CODE_SCRIPT_INIT_ERR
    logger.critical('error accessing thermometer script `{}`: {}', se.script, se)

except ThermometerError as te:
    main_return_code = common.RET_CODE_THERMO_INIT_ERR
    logger.critical('cannot initialize thermometer: {} ({})', te,
                    (te.suberror if te.suberror else 'no other information'))

except RuntimeError as re:
    main_return_code = common.RET_CODE_THERMO_INIT_ERR
    logger.critical('error during thermometer initialization: {}', re)

except Exception as e:
    main_return_code = common.RET_CODE_INIT_ERR
    logger.critical('error during thermometer initialization: {}', e, exc_info=True)

except KeyboardInterrupt:
    main_return_code = common.RET_CODE_KEYB_INTERRUPT

else:
    main_return_code = common.RET_CODE_OK
    logger.debug('thermometer created')

finally:
    if main_return_code != common.RET_CODE_OK:
        logger.info('closing daemon with return code {}', main_return_code)
        exit(main_return_code)


# initializing control socket
try:
    logger.debug('creating socket')
    
    # TODO check other possible errors on asynchronous socket creation
    socket = ControlSocket(timetable, heating, cooling, thermometer,
                           settings.host, settings.port,
                           masterlock, main_loop)

except Exception as e:
    main_return_code = common.RET_CODE_SOCKET_INIT_ERR
    logger.critical('error during socket initialization: {}', e, exc_info=True)

except KeyboardInterrupt:
    main_return_code = common.RET_CODE_KEYB_INTERRUPT

else:
    main_return_code = common.RET_CODE_OK
    logger.debug('socket created')

finally:
    if main_return_code != common.RET_CODE_OK:
        logger.info('closing daemon with return code {}', main_return_code)
        exit(main_return_code)


# main daemon functions

def shutdown(exitcode=common.RET_CODE_OK):
    """Shutdown the daemon."""
    
    global enabled, main_loop, main_return_code
    logger.info('shutdown requested')
    
    async def stop_cycle():
        global enabled, thermometer, masterlock
        thermometer.close()
        async with masterlock:
            enabled = False
            masterlock.notify_all()
    
    if main_loop.is_running():
        logger.debug('the main loop in running, creating a task to stop the loop')
        main_loop.create_task(stop_cycle())
    else:
        logger.debug('stopping the main cycle')
        main_loop.run_until_complete(stop_cycle())

    # setting the global return code
    main_return_code = exitcode


def reload_timetable():
    """Reaload timetable json file."""
    
    logger.info('timetable reload requested')
    
    async def reload():
        async with masterlock:
            try:
                timetable.reload()
                masterlock.notify_all()
            
            except OSError as oe:
                logger.warning('cannot reload timetable file `{}`, '
                               'old settings remain unchanged: {}',
                               timetable.filepath, oe)
            
            except ValidationError as jsve:
                logger.warning('cannot reload settings, timetable file '
                               'contains invalid data in element {}: {}',
                               list(jsve.path), jsve.message)
            
            except ValueError as ve:
                logger.warning('cannot reload settings, timetable file '
                               'contains invalid data: {}', ve)
            
            except Exception as e:
                logger.warning('error while reloading timetable, old '
                               'settings remain unchanged: {}', e)
    
    main_loop.create_task(reload())


def toggle_debug_messages():
    """Enable or disable debug messages at runtime."""
    
    if logger.level != logging.DEBUG:
        logger.setLevel(logging.DEBUG)
        logger.info('debug messages enabled')
    else:
        logger.setLevel(logging.INFO)
        logger.info('debug messages disabled')


async def thermostat_cycle(timetable, heating, cooling, thermometer, lock, loop):
    """The main cycle of temperature checking.
    
    Periodically checks the temperature and switch on/off the heating
    accordingly.
    
    If a known error is catched somewhere, a message is printed to syslog and
    the daemon is leaved running even if a manual operation of the user is
    required to fix the contidion. In case of unknown error, a critical message
    is printed and the daemon is closed.
    """
    
    global enabled, main_return_code
    logger.info('daemon started ({})', PROGRAM_VERSION)
    
    try:
        try:
            if not timetable.cooling:
                logger.info('the heating is currently {}', ('ON' if heating.is_on() else 'OFF'))
            else:
                logger.info('the cooling system is currently {}', ('ON' if cooling.is_on() else 'OFF'))
            
        except HeatingError as he:
            # We report the error as a severe error but we do nothing because
            # it can be a transient error, if it isn't transient, the error
            # will appears again in the hereafter "while" cycle and it will
            # be managed there.
            logger.error('cannot query the {} to retrieve current status: {}',
                         ('heating' if not timetable.cooling else 'cooling system'), he)
        
        except Exception as e:
            logger.critical('unknown error occurred while initializing the cycle: {}', e, exc_info=True)
            shutdown(common.RET_CODE_RUN_OTHER_ERR)
        
        # The following variable is needed to print info messages only
        # when no timeout has occurred, that means that someone has changed
        # some settings.
        cycle_timeout = False
        
        # the real cycle of temperature checking
        while enabled:
            try:
                async with lock:
                    if not timetable.cooling:
                        _heatcool = heating
                        _heatcool_str = 'heating'
                    
                    else:
                        _heatcool = cooling
                        _heatcool_str = 'cooling system'
                    
                    try:
                        should_be_on = timetable.should_the_heating_be_on(
                                            thermometer.temperature,
                                            _heatcool.status)
                        
                        _msg = ('status: {!r}, '
                                'current: {:.1f}, '
                                'target: {:.1f}').format(
                                    should_be_on.status.status,
                                    should_be_on.status.current_temperature,
                                    float(should_be_on.status.target_temperature or 'NaN'))
                        
                        if should_be_on == should_be_on.status.heating_status:
                            # The heating/cooling is already as it should be, so
                            # an info message is printed only if some settings
                            # have been changed from outside (the timeout has
                            # not occurred).
                            log = (logger.info if not cycle_timeout else logger.debug)
                            log('{} already {} ({})',
                                _heatcool_str,
                                ('ON' if should_be_on.status.heating_status else 'OFF'),
                                _msg)
                        
                        else:  # the heating/cooling must be switched
                            if should_be_on:
                                _heatcool.switch_on()
                            else:
                                _heatcool.switch_off()
                            
                            logger.info('{} switched {} ({})',
                                        _heatcool_str,
                                        ('ON' if should_be_on else 'OFF'),
                                        _msg)
                    
                    except ValidationError as jsve:
                        # The internal settings must be valid otherwise an error
                        # should have already been catched in other sections of
                        # the program, even if new settings are set from
                        # socket connection. We print a critical message but
                        # we leave the daemon running. Manual intervention of
                        # the user is required to fix this condition.
                        newstatus = ThermodStatus(time.time(), error='Invalid element in timetable file')
                        logger.critical('invalid element {} in timetable file: {}', list(jsve.path), jsve)
                        #shutdown(exitcode=common.RET_CODE_RUN_INVALID_STATE)
                    
                    except JsonValueError as jve:
                        # A strange value has been set somewhere and the daemon
                        # didn't catch the appropriate exception. We print a
                        # critical message but we leave the daemon running.
                        # Manual intervention of the user is required to fix
                        # this condition.
                        newstatus = ThermodStatus(time.time(), error='Invalid value in running daemon')
                        logger.critical(jve)
                        #shutdown(exitcode=common.RET_CODE_RUN_INVALID_VALUE)
                    
                    except ScriptError as se:
                        # One of the external scripts reported an error, we
                        # print it as a severe error but we leave the daemon
                        # running even if probably it is not fully functional.
                        newstatus = ThermodStatus(time.time(), error='Error in script {}'.format(se.script))
                        logger.error('the script `{}` reported the following '
                                     'error: {}', se.script, se)
                    
                    except ThermometerError as te:
                        newstatus = ThermodStatus(time.time(), error='Error from thermometer')
                        logger.error('error from thermometer: {} ({})', te,
                                     (te.suberror if te.suberror else 'no other information'))
                    
                    except HeatingError as he:
                        newstatus = ThermodStatus(time.time(), error='Error from {}'.format(_heatcool_str))
                        logger.error('error from {}: {} ({})', _heatcool_str, he,
                                     (he.suberror if he.suberror else 'no other information'))
                    
                    except asyncio.CancelledError:
                        newstatus = ThermodStatus(time.time(), error='Shutting down Thermod')
                        raise
                    
                    except Exception:
                        # There is an unknown error. We create an error-status
                        # for monitors and we re-raise the exception.
                        newstatus = ThermodStatus(time.time(), error='Unknown Error')
                        raise
                    
                    else:
                        newstatus = should_be_on.status._replace(heating_status=_heatcool.status)
                    
                    finally:  # we update all connected monitors
                        loop.create_task(socket.update_monitors(newstatus))
                    
                    # A shutdown may have been requested before reaching
                    # this point and in such situation we don't have to
                    # wait for a notify, simply go on and exit the cycle.
                    if enabled:
                        # We suspend the process and wait to check again the
                        # temperature. The wait is wrapped in a timeout to force
                        # a check at least any `settings.interval` seconds.
                        try:
                            async with timeout(settings.interval, loop=loop):
                                await lock.wait()
                        
                        except asyncio.TimeoutError:
                            cycle_timeout = True
                        
                        else:
                            cycle_timeout = False
            
            
            except asyncio.CancelledError:
                raise
            
            except Exception as e:
                # An unknown error occurred somewhere, a critical message is
                # printed and the daemon will be closed.
                logger.critical('unknown error occurred: {}', e, exc_info=True)
                shutdown(common.RET_CODE_RUN_OTHER_ERR)
                
                # we await to let e coroutine started by shutdown to run
                await asyncio.sleep(0.2, loop=loop)
    
    except asyncio.CancelledError:
        logger.debug('main cycle cancelled')
        raise
    
    logger.debug('main cycle stopped')


# main
logger.debug('starting daemon with {} degrees',
             ('celsius' if settings.scale == BaseThermometer.DEGREE_CELSIUS else 'fahrenheit'))

main_loop.add_signal_handler(signal.SIGINT, shutdown)
main_loop.add_signal_handler(signal.SIGTERM, shutdown)
main_loop.add_signal_handler(signal.SIGHUP, reload_timetable)
main_loop.add_signal_handler(signal.SIGUSR1, toggle_debug_messages)

# start control socket
try:
    socket.start()

except OSError as oe:
    # probably the socket address is already in use
    logger.critical('cannot start control socket: {}', oe)
    main_return_code = common.RET_CODE_SOCKET_PORT_ERR

except Exception as e:
    logger.critical('cannot start control socket: {}', e, exc_info=True)
    main_return_code = common.RET_CODE_SOCKET_START_ERR

except KeyboardInterrupt:
    main_return_code = common.RET_CODE_KEYB_INTERRUPT

else:
    main_return_code = common.RET_CODE_OK

finally:
    if main_return_code != common.RET_CODE_OK:
        logger.info('closing daemon with return code {}', main_return_code)
        exit(main_return_code)

# run the main loop
try:
    logger.debug('starting main cycle')
    main_loop.run_until_complete(thermostat_cycle(timetable, heating, cooling, thermometer, masterlock, main_loop))

# TODO check for specific exceptions
except Exception as e:
    logger.critical('cannot start main cycle: {}', e, exc_info=True)
    main_return_code = common.RET_CODE_RUN_OTHER_ERR

finally:
    logger.debug('finalizing daemon shutdown')
    
    # stop the socket
    try:
        socket.stop()
    
    except Exception as e:
        logger.error('unexpected error stopping control socket: {}', e, exc_info=True)
        
        # We set a new exit code only if this is the first error
        # otherwise we leave the original error exit code.
        if main_return_code == common.RET_CODE_OK:
            main_return_code = common.RET_CODE_SOCKET_STOP_ERR
    
    except KeyboardInterrupt:
        # We are already shutting down, no other operations required
        pass
    
    # switch off the heating
    try:
        if heating.is_on():
            heating.switch_off()
            logger.info('heating switched OFF')
    
    except ScriptError as se:
        logger.warning('the script `{}` reported the following error '
                       'while shutting down the daemon: {}', se.script, se)
        
        # We set a new exit code only if this is the first error
        # otherwise we leave the original error exit code.
        if main_return_code == common.RET_CODE_OK:
            main_return_code = common.RET_CODE_SHUTDOWN_SWITCHOFF_ERR
    
    except HeatingError as he:
        logger.warning('error from heating/cooling while shutting down the '
                       'daemon: {} ({})', he, (he.suberror if he.suberror else 'no other information'))
        
        # We set a new exit code only if this is the first error
        # otherwise we leave the original error exit code.
        if main_return_code == common.RET_CODE_OK:
            main_return_code = common.RET_CODE_SHUTDOWN_SWITCHOFF_ERR
    
    except Exception as e:
        logger.error('error switching off the heating during '
                     'daemon shutdown: {}', e, exc_info=True)
        
        # We set a new exit code only if this is the first error
        # otherwise we leave the original error exit code.
        if main_return_code == common.RET_CODE_OK:
            main_return_code = common.RET_CODE_SHUTDOWN_OTHER_ERR
    
    except KeyboardInterrupt:
        # We are already shutting down, no other operations required
        pass
    
    logger.info('daemon stopped')
    
    # close the main loop
    logger.debug('closing main event loop')
    main_loop.close()


# closing daemon
if main_return_code != common.RET_CODE_OK:
    logger.info('closing daemon with return code {}', main_return_code)

exit(main_return_code)

# vim: fileencoding=utf-8 tabstop=4 shiftwidth=4 expandtab<|MERGE_RESOLUTION|>--- conflicted
+++ resolved
@@ -45,11 +45,7 @@
 from thermod.version import __version__ as PROGRAM_VERSION
 
 __date__ = '2015-09-08'
-<<<<<<< HEAD
-__updated__ = '2018-06-22'
-=======
-__updated__ = '2018-11-22'
->>>>>>> a7f2a299
+__updated__ = '2018-12-19'
 
 # TODO documentare return code
 # TODO documentare variabili globali nel socket
@@ -72,11 +68,6 @@
 # TODO [Roadmap 1.3.0] modificare client web per permettere lo switch verso lo
 # stato "ON" impostando però un timeout
 
-<<<<<<< HEAD
-# TODO [Roadmap 2.0.0] rivedere import dei moduli per velocizzare il caricamento (ONGOING)
-# TODO [Roadmap 2.0.0] chiamare le temperature t0, t1 e t2
-# TODO [Roadmap 2.0.0] modificare client web per permettere di impostare tre livelli di
-=======
 # TODO [Roadmap 2.0.0] rimuovere error_code dalla tupla Settings in config.py (IMPORTANTE)
 # TODO [Roadmap 2.0.0] trovare un modo per non mostrare il selettore Heating/Cooling su web quando non c'è un cooling in thermod.conf
 # TODO [Roadmap 2.0.0] rivedere import dei moduli per velocizzare il caricamento (ONGOING faststart branch)
@@ -89,7 +80,6 @@
 
 # TODO [Roadmap 2.1.0] chiamare le temperature t0, t1 e t2
 # TODO [Roadmap 2.1.0] modificare client web per permettere di impostare tre livelli di
->>>>>>> a7f2a299
 # temperatura per ogni singolo quarto d'ora
 
 script_path = os.path.dirname(os.path.realpath(__file__))
