--- conflicted
+++ resolved
@@ -23,25 +23,14 @@
 ## How to install
 
 ### Requirements
-*Thermod* requires [Python3](https://www.python.org/) (version 3.5)
+*Thermod* requires [Python3](https://www.python.org/) (at least version 3.7)
 and the following packages:
 
- - [jsonschema](https://pypi.python.org/pypi/jsonschema) (>=2.3.0)
-<<<<<<< HEAD
- - [async_timeout](https://github.com/aio-libs/async-timeout) (>=1.3.0)
- - [aiohttp](https://aiohttp.readthedocs.io/) (>=3.0.1)
- - [numpy](http://www.numpy.org/) (>=1.8.0)
-=======
- - [async-timeout](https://github.com/aio-libs/async-timeout) (>=1.3.0)
- - [aiohttp](https://aiohttp.readthedocs.io/) (>=1.2.0, <2.3)
->>>>>>> e2221eba
- - [nose](http://nose.readthedocs.io/) (>=1.3.4, only to run tests)
- - [requests](http://docs.python-requests.org/) (>=2.4.3, only to run tests)
- - [numpy](http://www.numpy.org/) (>=1.8.0, only to run tests)
-
-*Thermod*, currently, is not compatible with aiohttp version 2.3 (or greater)
-and Python >=3.6 is not supported by aiohttp from version 2.3 onward,
-so Python 3.5 is a strict requirement for *Thermod*.
+ - [jsonschema](https://pypi.python.org/pypi/jsonschema) (>=3.2.0)
+ - [async-timeout](https://github.com/aio-libs/async-timeout) (>=3.0.1)
+ - [aiohttp](https://aiohttp.readthedocs.io/) (>=3.6.3)
+ - [nose](http://nose.readthedocs.io/) (>=1.3.7, only to run tests)
+ - [numpy](http://www.numpy.org/) (>=1.19.2, only to run tests)
 
 ### Installation
 To install *Thermod* you need to have Python and [virtualenv](https://virtualenv.pypa.io/en/stable/)
@@ -53,7 +42,7 @@
  2. create the virtual environment and activate it
 
        ```bash
-       virtualenv -p /path/to/python3.5 ~/thermod-daemon
+       virtualenv -p /path/to/python3 ~/thermod-daemon
        source ~/thermod-daemon/bin/activate
        ```
 
@@ -92,35 +81,6 @@
     If more than one config file is found they are all merged but the top
     most take precedence over the others.
 
-### Building and installing on Debian-based system
-**Note:** this method only works till *Thermod* version 1.2.1 and with Debian
-stretch because Python 3.5 has been remove from Debian buster onward.
-
-A Debian package can be build using
-[git-buildpackage](https://honk.sigxcpu.org/piki/projects/git-buildpackage/).
-
-Assuming you have already configured your system to use git-buildpackage
-(if not see Debian Wiki for [git-pbuilder](https://wiki.debian.org/git-pbuilder),
-[cowbuilder](https://wiki.debian.org/cowbuilder),
-[Packaging with Git](https://wiki.debian.org/PackagingWithGit) and
-[Using Git for Debian Packaging](https://www.eyrie.org/~eagle/notes/debian/git.html))
-and cloned the repository, then these are the basic steps:
-
-```bash
-cd thermod
-git branch --track pristine-tar origin/pristine-tar
-git checkout -b debian/master origin/debian/master
-gbp buildpackage
-```
-
-The packages can then be installed as usual:
-
-```bash
-sudo dpkg -i \
-  thermod_{version}_all.deb \
-  python3-thermod_{version}_{arch}.deb
-```
-
 
 ## Starting/Stopping the daemon
 If *systemd* is in use in the system, copy the file `etc/thermod.inc.service`
@@ -271,6 +231,4 @@
    collects statistics on *Thermod* operation: records status changes in order to
    track switch ON and OFF of the heating along with timestamp.
 
- - [thermod-monitor-homeassistant](https://github.com/droscy/thermod-monitor-homeassistant)
-   this monitor is currently under development: reads *Thermod* status and pushes
-   updates to Home Assistant.
+ - see [other monitors](https://github.com/search?q=user%3Adroscy+thermod).
