--- conflicted
+++ resolved
@@ -30,11 +30,7 @@
 from . import common
 
 __date__ = '2015-09-13'
-<<<<<<< HEAD
-__updated__ = '2020-10-22'
-=======
-__updated__ = '2020-05-22'
->>>>>>> e2221eba
+__updated__ = '2020-10-27'
 
 logger = common.LogStyleAdapter(logging.getLogger(__name__))
 
@@ -53,23 +49,10 @@
                      os.path.join(os.path.expanduser('~/.thermod'), MAIN_CONFIG_FILENAME))
 
 
-<<<<<<< HEAD
 Settings = namedtuple('Settings', ['enabled', 'debug', 'tt_file', 'interval',
                                    'scale', 'inertia', 'heating',
                                    'thermometer', 'host', 'port', 'email'])
 """Tuple used to transfer settings from config file to main daemon."""
-=======
-# TODO in version 2.0 remove the error_code from Settings, it is not used by
-# the main daemon (but could be used by third party apps)
-Settings = namedtuple('Settings', ['enabled', 'debug', 'tt_file', 'interval',
-                                   'scale', 'mode', 'heating', 'cooling',
-                                   'thermometer', 'host', 'port', 'email',
-                                   'error_code', 'sleep_on_error'])
-"""Tuple used to transfer settings from config file to main daemon.
-
-@deprecated the `error_code` will be removed in version 2.0.
-"""
->>>>>>> e2221eba
 
 
 def read_config_file(config_files=None):
@@ -166,7 +149,7 @@
         debug = cfg.getboolean('global', 'debug')
         tt_file = cfg.get('global', 'timetable')
         interval = cfg.getint('global', 'interval')
-<<<<<<< HEAD
+        sleep_on_error = cfg.getint('global', 'sleep_on_error', fallback=interval*2)
         
         # reading inertia value
         try:
@@ -180,10 +163,6 @@
         # if exception, no old settings found, so read the right 'inertia' value
         except configparser.NoOptionError as noe:
             inertia = cfg.getint('global', 'inertia', fallback=1)
-=======
-        sleep_on_error = cfg.getint('global', 'sleep_on_error', fallback=interval*2)
-        mode = cfg.getint('global', 'mode', fallback=1)
->>>>>>> e2221eba
         
         # parsing working scale
         _scale = cfg.get('global', 'scale', fallback='celsius').casefold()
@@ -356,14 +335,8 @@
         error_code = common.RET_CODE_OK
         logger.debug('main settings parsed')
     
-<<<<<<< HEAD
     return (Settings(enabled, debug, tt_file, interval, scale, inertia,
                      heating, thermometer, host, port, email),
             error_code)
-=======
-    return (Settings(enabled, debug, tt_file, interval, scale, mode,
-                     heating, cooling, thermometer, host, port,
-                     email, error_code, sleep_on_error), error_code)
->>>>>>> e2221eba
 
 # vim: fileencoding=utf-8 tabstop=4 shiftwidth=4 expandtab