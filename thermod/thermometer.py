--- conflicted
+++ resolved
@@ -45,11 +45,7 @@
         MCP3008 = False
 
 __date__ = '2016-02-04'
-<<<<<<< HEAD
-__updated__ = '2019-01-12'
-=======
-__updated__ = '2020-05-29'
->>>>>>> e2221eba
+__updated__ = '2020-10-27'
 
 logger = LogStyleAdapter(logging.getLogger(__name__))
 
