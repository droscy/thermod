# -*- coding: utf-8 -*-
"""This module contains the main version of Thermod daemon.

Copyright (C) 2018 Simone Rossetto <simros85@gmail.com>

This file is part of Thermod.

Thermod is free software: you can redistribute it and/or modify
it under the terms of the GNU General Public License as published by
the Free Software Foundation, either version 3 of the License, or
(at your option) any later version.

Thermod is distributed in the hope that it will be useful,
but WITHOUT ANY WARRANTY; without even the implied warranty of
MERCHANTABILITY or FITNESS FOR A PARTICULAR PURPOSE.  See the
GNU General Public License for more details.

You should have received a copy of the GNU General Public License
along with Thermod.  If not, see <http://www.gnu.org/licenses/>.
"""

__date__ = '2016-03-27'
<<<<<<< HEAD
__updated__ = '2020-10-21'

__version__ = '2.0.0a2'
"""The main version of the whole Thermod daemon."""
=======
__updated__ = '2020-06-03'

__version__ = '1.2.1.post1.dev4'
"""The main version of the whole Thermod package and daemon."""
>>>>>>> e2221eba

# vim: fileencoding=utf-8 tabstop=4 shiftwidth=4 expandtab<|MERGE_RESOLUTION|>--- conflicted
+++ resolved
@@ -20,16 +20,9 @@
 """
 
 __date__ = '2016-03-27'
-<<<<<<< HEAD
-__updated__ = '2020-10-21'
+__updated__ = '2020-10-27'
 
-__version__ = '2.0.0a2'
-"""The main version of the whole Thermod daemon."""
-=======
-__updated__ = '2020-06-03'
-
-__version__ = '1.2.1.post1.dev4'
+__version__ = '2.0.0a3'
 """The main version of the whole Thermod package and daemon."""
->>>>>>> e2221eba
 
 # vim: fileencoding=utf-8 tabstop=4 shiftwidth=4 expandtab