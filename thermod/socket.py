--- conflicted
+++ resolved
@@ -39,13 +39,8 @@
 from .version import __version__ as PROGRAM_VERSION
 
 __date__ = '2017-03-19'
-<<<<<<< HEAD
-__updated__ = '2020-10-22'
-__version__ = '2.4'
-=======
-__updated__ = '2018-06-22'
-__version__ = '2.3.0'
->>>>>>> 14dbead1
+__updated__ = '2020-10-23'
+__version__ = '2.4.1'
 
 baselogger = LogStyleAdapter(logging.getLogger(__name__))
 
@@ -196,125 +191,6 @@
         response = await handler(request)
         
         try:
-<<<<<<< HEAD
-            response = await handler(request)
-            
-            try:
-                response.headers['Access-Control-Allow-Origin'] = request.headers['Origin']
-                #logger.debug('added header \'Access-Control-Allow-Origin: {}\' to response', request.headers['Origin'])
-            except KeyError:
-                #logger.debug('no Origin header found in request, no need for Access-Control-Allow-Origin in response')
-                pass
-        
-        # Note: the messages printed to logger by the following exceptions
-        # can be used by fail2ban to jail out malicious accesses. If those
-        # messages will be changed, remember to also change the filters in
-        # file etc/fail2ban.filter.
-        
-        except HTTPNotFound as htnf:
-            message = 'Invalid Request'
-            logger.warning('{} "{} {}" received', message.lower(), request.method, request.url.path)
-            response = json_response(status=404,
-                                     reason=message,
-                                     data={RSP_ERROR: message,
-                                           RSP_EXPLAIN: str(htnf)})
-        
-        except HTTPMethodNotAllowed as htna:
-            message = 'Not Implemented'
-            logger.warning('Method "{}" {}', request.method, message.lower())
-            response = json_response(status=501,
-                                     reason=message,
-                                     data={RSP_ERROR: message,
-                                           RSP_EXPLAIN: str(htna)})
-        
-        except JSONDecodeError as jde:
-            logger.warning('cannot update settings, the {} request contains '
-                           'invalid JSON syntax: {}', request.method, jde)
-            
-            message = 'Invalid JSON syntax'
-            response = json_response(status=400,
-                                     reason=message,
-                                     data={RSP_ERROR: message,
-                                           RSP_EXPLAIN: '{}: {}'.format(message, jde)})
-        
-        except jsonschema.ValidationError as jsve:
-            logger.warning('cannot update settings, the {} request contains '
-                           'incomplete or invalid data in JSON element {}: {}',
-                            request.method,
-                            list(jsve.path),
-                            jsve.message)
-            
-            message = 'Incomplete or invalid JSON element'
-            response = json_response(status=400,
-                                     reason=message,
-                                     data={RSP_ERROR: message,
-                                           RSP_EXPLAIN: '{} {}: {}'
-                                                        .format(message,
-                                                                list(jsve.path),
-                                                                jsve.message)})
-        
-        except ValueError as ve:
-            logger.warning('cannot update settings, the {} request contains '
-                           'incomplete or invalid data: {}', request.method, ve)
-            
-            message = 'Incomplete or invalid settings'
-            response = json_response(status=400,
-                                     reason=message,
-                                     data={RSP_ERROR: message,
-                                           RSP_EXPLAIN: '{}: {}'.format(message, ve)})
-        
-        except IOError as ioe:
-            # Can be raised only by timetable.save() method, so the
-            # internal settings have already been updated but cannot
-            # be saved to filesystem, so in case of daemon restart
-            # they will be lost.
-            
-            logger.error('cannot save new settings to fileystem: {}', ioe)
-            message = 'Cannot save new settings to fileystem'
-            response = json_response(
-                    status=423,
-                    reason=message,
-                    data={RSP_ERROR: message,
-                          RSP_EXPLAIN: ('new settings accepted and '
-                                        'applied on running Thermod but they '
-                                        'cannot be saved to filesystem so, on '
-                                        'daemon restart, they will be lost, '
-                                        'try again in a couple of minutes')})
-        
-        except asyncio.CancelledError:
-            logger.debug('an asynchronous operation has been cancelled due to '
-                         'daemon shutdown or client disconnection')
-            
-            # TODO if the client has already closed the connection, the response
-            # is useless, find a way to separate the two behaviours.
-            message = 'Thermod is shutting down'
-            response = json_response(status=530,
-                                     reason=message,
-                                     data={RSP_ERROR: message,
-                                           RSP_EXPLAIN: message})
-        
-        except Exception as e:
-            # this is an unhandled exception, a critical message is printed
-            if request.method == 'POST':
-                logger.critical('cannot update settings, the POST request '
-                                'produced an unhandled {} exception',
-                                type(e).__name__, exc_info=True)
-            
-            else:
-                logger.critical('the {} request produced an unhandled '
-                                '{} exception', request.method,
-                                                type(e).__name__,
-                                                exc_info=True)
-            
-            message = 'Cannot process the request'
-            response = json_response(status=500,
-                                     reason=message,
-                                     data={RSP_ERROR: message,
-                                           RSP_EXPLAIN: '{}: {}'.format(message, e)})
-        
-        finally:
-            logger.debug('sending back response')
-=======
             response.headers['Access-Control-Allow-Origin'] = request.headers['Origin']
             #logger.debug('added header \'Access-Control-Allow-Origin: {}\' to response', request.headers['Origin'])
         except KeyError:
@@ -409,7 +285,6 @@
             logger.critical('cannot update settings, the POST request '
                             'produced an unhandled {} exception',
                             type(e).__name__, exc_info=True)
->>>>>>> 14dbead1
         
         else:
             logger.critical('the {} request produced an unhandled '
