--- conflicted
+++ resolved
@@ -21,7 +21,7 @@
 
 from setuptools import setup
 
-__updated__ = '2020-05-29'
+__updated__ = '2020-10-27'
 
 def get_version():
     main_ns = {}
@@ -44,7 +44,7 @@
       url='https://github.com/droscy/thermod',
       license = 'GPL-3.0+',
       packages=['thermod'],
-      classifiers=['Programming Language :: Python :: 3.5',
+      classifiers=['Programming Language :: Python :: 3',
                    'License :: OSI Approved :: GNU General Public License v3 or later (GPLv3+)',
                    'Environment :: Console',
                    'Environment :: Web Environment',
@@ -53,21 +53,13 @@
                    'Operating System :: POSIX :: Linux',
                    'Topic :: Home Automation'],
       scripts=['bin/thermod'],
-      python_requires='>=3.5, <3.6',
-      install_requires=['jsonschema >= 2.3.0',
-                        'async_timeout >= 1.3.0',
-<<<<<<< HEAD
-                        'aiohttp >= 3.0.1',
-                        'numpy >= 1.8.0'],
-      test_suite='nose.collector',
-      tests_require=['nose >= 1.3.4'],
-)
-=======
-                        'aiohttp >= 1.2.0, <2.3'],
+      python_requires='>=3.5',
+      install_requires=['jsonschema >= 3.1.0',
+                        'async-timeout >= 3.0.0',
+                        'aiohttp >= 3.5.4']
       test_suite='nose.collector',
       tests_require=['nose >= 1.3.4',
-                     'requests >= 2.4.3',
-                     'numpy >= 1.8.0'])
->>>>>>> e2221eba
+                     'numpy >= 1.18.4']
+)
 
 # vim: fileencoding=utf-8 tabstop=4 shiftwidth=4 expandtab